# See https://pre-commit.com for more information
repos:
  # Ruff - Python linter and formatter
  - repo: https://github.com/astral-sh/ruff-pre-commit
    rev: v0.1.9
    hooks:
      # Run the linter
      - id: ruff
        args: [--fix, --exit-non-zero-on-fix]
      # Run the formatter
      - id: ruff-format

  # Check for common issues
  - repo: https://github.com/pre-commit/pre-commit-hooks
    rev: v4.5.0
    hooks:
      - id: trailing-whitespace
      - id: end-of-file-fixer
      - id: check-yaml
      - id: check-added-large-files
        args: [--maxkb=1000]
      - id: check-json
      - id: check-toml
      - id: check-merge-conflict
      - id: mixed-line-ending
        args: [--fix=lf]
<<<<<<< HEAD

  # Check for secrets
  - repo: https://github.com/Yelp/detect-secrets
    rev: v1.4.0
    hooks:
      - id: detect-secrets
        exclude: .*\.lock$|package-lock\.json$

  # Python type checking with mypy (optional)
  - repo: https://github.com/pre-commit/mirrors-mypy
    rev: v1.8.0
    hooks:
      - id: mypy
        args: [--ignore-missing-imports]
=======
      - id: check-case-conflict
      - id: check-docstring-first
>>>>>>> fa0ae1a1
<|MERGE_RESOLUTION|>--- conflicted
+++ resolved
@@ -24,22 +24,5 @@
       - id: check-merge-conflict
       - id: mixed-line-ending
         args: [--fix=lf]
-<<<<<<< HEAD
-
-  # Check for secrets
-  - repo: https://github.com/Yelp/detect-secrets
-    rev: v1.4.0
-    hooks:
-      - id: detect-secrets
-        exclude: .*\.lock$|package-lock\.json$
-
-  # Python type checking with mypy (optional)
-  - repo: https://github.com/pre-commit/mirrors-mypy
-    rev: v1.8.0
-    hooks:
-      - id: mypy
-        args: [--ignore-missing-imports]
-=======
       - id: check-case-conflict
-      - id: check-docstring-first
->>>>>>> fa0ae1a1
+      - id: check-docstring-first