[build-system]
requires = ["setuptools>=61.0"]
build-backend = "setuptools.build_meta"

[project]
name = "judgesync"
version = "0.1.0"
description = "A Python package for aligning LLM judges to human preferences"
readme = "README.md"
license = {text = "MIT"}
requires-python = ">=3.8"  # This should be here, not in scripts
authors = [
    {name = "James Asher", email = "jamesasher@microsoft.com"},
]
keywords = ["llm", "evaluation", "alignment", "judge", "metrics", "azure", "openai"]
classifiers = [
    "Development Status :: 3 - Alpha",
    "Intended Audience :: Developers",
    "License :: OSI Approved :: MIT License",
    "Programming Language :: Python :: 3",
    "Programming Language :: Python :: 3.8",
    "Programming Language :: Python :: 3.9",
    "Programming Language :: Python :: 3.10",
    "Programming Language :: Python :: 3.11",
    "Programming Language :: Python :: 3.12",
]
<<<<<<< HEAD
requires-python = ">=3.8"
=======

>>>>>>> fa0ae1a1
dependencies = [
    "pandas>=1.3.0",
    "numpy>=1.21.0",
    "scikit-learn>=1.0.0",
    "openai>=1.0.0",
    "azure-identity>=1.14.0",
    "python-dotenv>=0.19.0",
]

[project.urls]
"Homepage" = "https://github.com/jasher4994/judgesync"  # UPDATE THIS
"Bug Tracker" = "https://github.com/jasher4994/judgesync/issues"

[project.scripts]
judgesync = "judgesync.__main__:main"

[project.optional-dependencies]
dev = [
    "pytest>=7.0.0",
    "pytest-cov>=4.0.0",
    "ruff>=0.1.0",
    "pre-commit>=3.5.0",
    "mypy>=1.8.0",
]

[project.urls]
"Homepage" = "https://github.com/yourusername/judgesync"
"Bug Tracker" = "https://github.com/yourusername/judgesync/issues"

[project.scripts]
judgesync = "judgesync.__main__:main"  # This is the correct format for scripts

[tool.setuptools]
package-dir = {"" = "."}
packages = ["judgesync"]

[tool.ruff]
line-length = 88
target-version = "py38"

[tool.ruff.lint]
select = [
    "E",  # pycodestyle errors
    "F",  # pyflakes
    "I",  # isort
    "N",  # pep8-naming
    "UP", # pyupgrade
]
ignore = []

[tool.ruff.format]
quote-style = "double"
indent-style = "space"<|MERGE_RESOLUTION|>--- conflicted
+++ resolved
@@ -24,11 +24,7 @@
     "Programming Language :: Python :: 3.11",
     "Programming Language :: Python :: 3.12",
 ]
-<<<<<<< HEAD
-requires-python = ">=3.8"
-=======
 
->>>>>>> fa0ae1a1
 dependencies = [
     "pandas>=1.3.0",
     "numpy>=1.21.0",
@@ -37,13 +33,6 @@
     "azure-identity>=1.14.0",
     "python-dotenv>=0.19.0",
 ]
-
-[project.urls]
-"Homepage" = "https://github.com/jasher4994/judgesync"  # UPDATE THIS
-"Bug Tracker" = "https://github.com/jasher4994/judgesync/issues"
-
-[project.scripts]
-judgesync = "judgesync.__main__:main"
 
 [project.optional-dependencies]
 dev = [
